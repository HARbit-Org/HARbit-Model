config:
    labels: 
        {
          "A": "Walking", # Walk
          "B": "Jogging", # Walk
          "C": "Stairs", # Walk
          "D": "Sitting", # Static
          "E": "Standing", # Static
          "F": "Typing", # Static
          "G": "Brushing Teeth", 
          "H": "Eating Soup", # Eating
          "I": "Eating Chips", # Eating
          "J": "Eating Pasta", # Eating
          "K": "Drinking from Cup", # Eatinga
          "L": "Eating Sandwich", # Eating
          "M": "Kicking (Soccer Ball)", 
          "O": "Playing Catch w/Tennis Ball",
          "P": "Dribbling (Basketball)",
          "Q": "Writing",
          "R": "Clapping",
          "S": "Folding Clothes"
        }

    clusters: 
      { 
        "Walk": ['Walking', 'Jogging', 'Stairs'],
        "Sit": ['Sitting'],
        "Type": ['Typing'],
        "Write": ['Writing'],
        "Stand": ['Standing'],
        "Eat": ['Eating Soup', 'Eating Chips', 'Eating Pasta', 'Eating Sandwich', 'Drinking from Cup'],
        "Workouts": ['Kicking (Soccer Ball)', 'Playing Catch w/Tennis Ball', 'Dribbling (Basketball)'],
        "Others": ['Clapping', 'Folding Clothes', 'Brushing Teeth']
      }

<<<<<<< HEAD
    activities:
      {
        "Walking": "Caminando",
        "Jogging": "Trotando",
        "Stairs": "Subiendo escaleras",
        "Sitting": "Sentado",
        "Standing": "De pie",
        "Typing": "Escribiendo a máquina",
        "Brushing Teeth": "Cepillándose los dientes",
        "Eating Soup": "Comiendo sopa",
        "Eating Chips": "Comiendo papas fritas",
        "Eating Pasta": "Comiendo pasta",
        "Drinking from Cup": "Bebiendo de una taza",
        "Eating Sandwich": "Comiendo sándwich",
        "Kicking (Soccer Ball)": "Pateando (balón de fútbol)",
        "Playing Catch w/Tennis Ball": "Jugando a atrapar con una pelota de tenis",
        "Dribbling (Basketball)": "Driblando (baloncesto)",
        "Writing": "Escribiendo",
        "Clapping": "Aplaudiendo",
        "Folding Clothes": "Doblando ropa"
      }
=======
activities:
  {
    "Walking": "Caminando",
    "Jogging": "Trotando",
    "Stairs": "Subiendo escaleras",
    "Sitting": "Sentado",
    "Standing": "De pie",
    "Typing": "Escribiendo a máquina",
    "Brushing Teeth": "Cepillándose los dientes",
    "Eating Soup": "Comiendo sopa",
    "Eating Chips": "Comiendo papas fritas",
    "Eating Pasta": "Comiendo pasta",
    "Drinking from Cup": "Bebiendo de una taza",
    "Eating Sandwich": "Comiendo sándwich",
    "Kicking (Soccer Ball)": "Pateando (balón de fútbol)",
    "Playing Catch w/Tennis Ball": "Jugando a atrapar con una pelota de tenis",
    "Dribbling (Basketball)": "Driblando (baloncesto)",
    "Writing": "Escribiendo",
    "Clapping": "Aplaudiendo",
    "Folding Clothes": "Doblando ropa"
  }
>>>>>>> 6d0014e0
<|MERGE_RESOLUTION|>--- conflicted
+++ resolved
@@ -33,7 +33,6 @@
         "Others": ['Clapping', 'Folding Clothes', 'Brushing Teeth']
       }
 
-<<<<<<< HEAD
     activities:
       {
         "Walking": "Caminando",
@@ -55,26 +54,3 @@
         "Clapping": "Aplaudiendo",
         "Folding Clothes": "Doblando ropa"
       }
-=======
-activities:
-  {
-    "Walking": "Caminando",
-    "Jogging": "Trotando",
-    "Stairs": "Subiendo escaleras",
-    "Sitting": "Sentado",
-    "Standing": "De pie",
-    "Typing": "Escribiendo a máquina",
-    "Brushing Teeth": "Cepillándose los dientes",
-    "Eating Soup": "Comiendo sopa",
-    "Eating Chips": "Comiendo papas fritas",
-    "Eating Pasta": "Comiendo pasta",
-    "Drinking from Cup": "Bebiendo de una taza",
-    "Eating Sandwich": "Comiendo sándwich",
-    "Kicking (Soccer Ball)": "Pateando (balón de fútbol)",
-    "Playing Catch w/Tennis Ball": "Jugando a atrapar con una pelota de tenis",
-    "Dribbling (Basketball)": "Driblando (baloncesto)",
-    "Writing": "Escribiendo",
-    "Clapping": "Aplaudiendo",
-    "Folding Clothes": "Doblando ropa"
-  }
->>>>>>> 6d0014e0
